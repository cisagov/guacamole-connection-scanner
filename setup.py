--- conflicted
+++ resolved
@@ -75,10 +75,6 @@
         # that you indicate whether you support Python 2, Python 3 or both.
         "Programming Language :: Python :: 3",
         "Programming Language :: Python :: 3 :: Only",
-<<<<<<< HEAD
-        "Programming Language :: Python :: 3.8",
-=======
->>>>>>> 0da26c3a
         "Programming Language :: Python :: 3.9",
         "Programming Language :: Python :: 3.10",
         "Programming Language :: Python :: 3.11",
@@ -86,18 +82,13 @@
         "Programming Language :: Python :: 3.13",
         "Programming Language :: Python :: Implementation :: CPython",
     ],
-<<<<<<< HEAD
-    python_requires=">=3.8",
-=======
     python_requires=">=3.9",
->>>>>>> 0da26c3a
     # What does your project relate to?
     keywords="aws, guacamole, vpc",
     packages=find_packages(where="src"),
     package_dir={"": "src"},
     py_modules=[splitext(basename(path))[0] for path in glob("src/*.py")],
     include_package_data=True,
-<<<<<<< HEAD
     # TODO: Loosen these requirements.  See cisagov/guacscanner#9 for
     # more details.
     install_requires=[
@@ -108,9 +99,6 @@
         "schema == 0.7.7",
         "setuptools >= 24.2.0",
     ],
-=======
-    install_requires=["docopt", "schema", "setuptools"],
->>>>>>> 0da26c3a
     extras_require={
         # IMPORTANT: Keep type hinting-related dependencies of the dev section
         # in sync with the mypy pre-commit hook configuration (see
@@ -124,7 +112,6 @@
         ],
         "test": [
             "coverage",
-<<<<<<< HEAD
             # coveralls 1.11.0 added a service number for calls from
             # GitHub Actions. This caused a regression which resulted in a 422
             # response from the coveralls API with the message:
@@ -135,9 +122,6 @@
             # We are using the moto syntax that debuted in version
             # 5.0.0.
             "moto[ec2] >= 5.0.0",
-=======
-            "coveralls",
->>>>>>> 0da26c3a
             "pre-commit",
             "pytest-cov",
             "pytest",
