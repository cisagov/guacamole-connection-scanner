--- conflicted
+++ resolved
@@ -5,20 +5,16 @@
   push,
   pull_request
 ]
-<<<<<<< HEAD
 
 env:
   PIP_CACHE_DIR: ~/.cache/pip
   PRE_COMMIT_CACHE_DIR: ~/.cache/pre-commit
-=======
->>>>>>> 16872bfc
 
 jobs:
   lint:
     runs-on: ubuntu-latest
     steps:
-<<<<<<< HEAD
-      - uses: actions/checkout@v1
+      - uses: actions/checkout@v2
       - uses: actions/setup-python@v1
         with:
           python-version: 3.8
@@ -46,14 +42,9 @@
   test:
     runs-on: ubuntu-latest
     steps:
-      - uses: actions/checkout@v1
-      - uses: actions/setup-python@v1
-        with:
-=======
       - uses: actions/checkout@v2
       - uses: actions/setup-python@v1
         with:
->>>>>>> 16872bfc
           python-version: 3.8
       - name: Cache pip test requirements
         uses: actions/cache@v1
@@ -64,20 +55,10 @@
           restore-keys: |
             ${{ runner.os }}-pip-test-
             ${{ runner.os }}-pip-
-<<<<<<< HEAD
-=======
-      - name: Cache pre-commit hooks
-        uses: actions/cache@v1
-        with:
-          path: ~/.cache/pre-commit
-          key: "${{ runner.os }}-pre-commit-\
-            ${{ hashFiles('**/.pre-commit-config.yaml') }}"
->>>>>>> 16872bfc
       - name: Install dependencies
         run: |
           python -m pip install --upgrade pip
           pip install --upgrade -r requirements-test.txt
-<<<<<<< HEAD
       - name: Run tests
         env:
           RELEASE_TAG: ${{ github.event.release.tag_name }}
@@ -91,7 +72,7 @@
     runs-on: ubuntu-latest
     needs: [lint, test]
     steps:
-      - uses: actions/checkout@v1
+      - uses: actions/checkout@v2
       - uses: actions/setup-python@v1
         with:
           python-version: 3.8
@@ -114,8 +95,4 @@
         uses: actions/upload-artifact@v1
         with:
           name: dist
-          path: dist
-=======
-      - name: Run pre-commit on all files
-        run: pre-commit run --all-files
->>>>>>> 16872bfc
+          path: dist