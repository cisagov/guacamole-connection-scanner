--- conflicted
+++ resolved
@@ -7,7 +7,6 @@
 
 updates:
   - directory: /
-<<<<<<< HEAD
     ignore:
       # Managed by cisagov/skeleton-generic
       - dependency-name: actions/cache
@@ -17,6 +16,7 @@
       - dependency-name: crazy-max/ghaction-dump-context
       - dependency-name: crazy-max/ghaction-github-labeler
       - dependency-name: crazy-max/ghaction-github-status
+    # - dependency-name: GitHubSecurityLab/actions-permissions
       - dependency-name: hashicorp/setup-terraform
       - dependency-name: mxschmitt/action-tmate
       - dependency-name: step-security/harden-runner
@@ -24,21 +24,6 @@
       # - dependency-name: actions/download-artifact
       # - dependency-name: actions/upload-artifact
       # - dependency-name: github/codeql-action
-=======
-    # ignore:
-    #   # Managed by cisagov/skeleton-generic
-    #   - dependency-name: actions/cache
-    #   - dependency-name: actions/checkout
-    #   - dependency-name: actions/setup-go
-    #   - dependency-name: actions/setup-python
-    #   - dependency-name: crazy-max/ghaction-dump-context
-    #   - dependency-name: crazy-max/ghaction-github-labeler
-    #   - dependency-name: crazy-max/ghaction-github-status
-    #   - dependency-name: GitHubSecurityLab/actions-permissions
-    #   - dependency-name: hashicorp/setup-terraform
-    #   - dependency-name: mxschmitt/action-tmate
-    #   - dependency-name: step-security/harden-runner
->>>>>>> f517db79
     package-ecosystem: github-actions
     schedule:
       interval: weekly
